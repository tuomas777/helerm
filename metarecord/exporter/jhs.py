import uuid

import pyxb

from metarecord.binding import jhs
from metarecord.models import Function


class JHSExporterException(Exception):
    pass


class JHSExporter:
    NAMESPACE = 'tos'
    TOS_VERSION = '1'

    JHS_MAPPING = {
        'PublicityClass': {
            'Julkinen': '1',
            'Osittain salassapidettävä': '2',
            'Osittain salassa pidettävä': '2',
            'Salassa pidettävä': '3',
            'Ei-julkinen': '4'
        },
        'PersonalData': {
            'Ei sisällä henkilötietoja': '1',
            'Sisältää henkilötietoja': '2',
            'Sisältää arkaluonteisia henkilötietoja': '3'
        }
    }

    def __init__(self, output=False):
        self.output = output

    def msg(self, text):
        if self.output:
            print(text)

    def _get_attribute_value(self, obj, attribute_identifier):
        value = obj.attributes.get(attribute_identifier)
        if value is None:
            return None

        jhs_mapping = self.JHS_MAPPING.get(attribute_identifier)
        if jhs_mapping:
            try:
                value = jhs_mapping[value]
            except KeyError:
                raise Exception('Invalid value for %s: %s' % (attribute_identifier, value))
        return value

    def _create_restriction_info(self, obj):
        return jhs.Kayttorajoitustiedot(
            JulkisuusluokkaKoodi=self._get_attribute_value(obj, 'PublicityClass'),
            HenkilotietoluonneKoodi=self._get_attribute_value(obj, 'PersonalData'),
            SalassapitoAikaArvo=self._get_attribute_value(obj, 'SecurityPeriod'),
            SalassapitoPerusteTeksti=self._get_attribute_value(obj, 'SecurityReason'),
            SalassapidonLaskentaperusteTeksti=self._get_attribute_value(obj, 'Restriction.SecurityPeriodStart')
        )

    def _create_retention_info(self, obj):
        return jhs.Sailytysaikatiedot(
            SailytysajanPituusArvo=self._get_attribute_value(obj, 'RetentionPeriod'),
            SailytysajanPerusteTeksti=self._get_attribute_value(obj, 'RetentionReason')
        )

    def _handle_record(self, record):
        information_system = self._get_attribute_value(record, 'InformationSystem')

        return jhs.Asiakirjatieto(
            id=record.uuid,
            Kayttorajoitustiedot=self._create_restriction_info(record),
            Sailytysaikatiedot=self._create_retention_info(record),
            AsiakirjaluokkaTeksti=jhs.AsiakirjaluokkaTeksti(self._get_attribute_value(record, 'RecordType')),
            AsiakirjaluokkaTarkenneTeksti=jhs.AsiakirjaluokkaTarkenneTeksti(
                self._get_attribute_value(record, 'TypeSpecifier')
            ),
            TietojarjestelmaNimi=jhs.TietojarjestelmaNimi(information_system) if information_system else None
        )

    def _handle_action(self, action, records):
        ToimenpideTiedot = jhs.Toimenpidetiedot(
            id=action.uuid,
            Asiakirjatieto=records,
        )

        action_type = self._get_attribute_value(action, 'ActionType')
        if action_type:
            ToimenpideTiedot.ToimenpideluokkaTeksti = action_type
        type_specifier = self._get_attribute_value(action, 'TypeSpecifier')
        if type_specifier:
            ToimenpideTiedot.ToimenpideluokkaTarkenneTeksti = type_specifier

        return ToimenpideTiedot

    def _handle_phase(self, phase, actions):
        ToimenpideTiedot = jhs.Toimenpidetiedot(
            id=phase.uuid,
            Toimenpidetiedot=actions
        )

        phase_type = self._get_attribute_value(phase, 'PhaseType')
        if phase_type:
            ToimenpideTiedot.ToimenpideluokkaTeksti = phase_type
        type_specifier = self._get_attribute_value(phase, 'TypeSpecifier')
        if type_specifier:
            ToimenpideTiedot.ToimenpideluokkaTarkenneTeksti = type_specifier

        return ToimenpideTiedot

    def _handle_function(self, function, phases):
        information_system = self._get_attribute_value(function, 'InformationSystem')
        handling_process_info = jhs.KasittelyprosessiTiedot(
            id=uuid.uuid4(),
            Kayttorajoitustiedot=self._create_restriction_info(function),
            Sailytysaikatiedot=self._create_retention_info(function),
            TietojarjestelmaNimi=jhs.TietojarjestelmaNimi(information_system) if information_system else None,
            Toimenpidetiedot=phases
        )
        return jhs.Luokka(
            id=function.uuid,
            Luokitustunnus=function.get_classification_code(),
            Nimeke=jhs.Nimeke(jhs.NimekeKielella(function.get_name(), kieliKoodi='fi')),
            KasittelyprosessiTiedot=handling_process_info
        )

    def get_queryset(self):
        # at least for now include all functions that have data
        qs = Function.objects.exclude(phases__isnull=True).exclude(is_template=True)
        qs = qs.latest_version()
        qs = qs.prefetch_related('phases', 'phases__actions', 'phases__actions__records')

        return qs

    def create_xml(self, queryset=None):
        if queryset is None:
            queryset = self.get_queryset()

        pyxb.utils.domutils.BindingDOMSupport.DeclareNamespace(jhs.Namespace, self.NAMESPACE)

        tos_info = jhs.TosTiedot(
            id=uuid.uuid4(),
            Nimeke=jhs.Nimeke(jhs.NimekeKielella('TOS dokumentti', kieliKoodi='fi')),
            YhteyshenkiloNimi='John Doe', # TODO
            TosVersio=self.TOS_VERSION
        )

<<<<<<< HEAD
        # at least for now include all functions that have data
        qs = Function.objects.exclude(phases__isnull=True).exclude(is_template=True).exclude(state=Function.DELETED)
        qs = qs.latest_version()
        qs = qs.prefetch_related('phases', 'phases__actions', 'phases__actions__records')

        functions = []
        for function in qs:
=======
        functions = []
        for function in queryset:
>>>>>>> 6321b5dc
            self.msg('processing function %s' % function)
            phases = []
            handling = None
            func = None
            try:
                for phase in function.phases.all():
                    actions = []
                    for action in phase.actions.all():
                        records = []
                        for record in action.records.all():
                            handling = record
                            records.append(self._handle_record(record))
                        handling = action
                        actions.append(self._handle_action(action, records))
                    handling = phase
                    phases.append(self._handle_phase(phase, actions))
                handling = function
                func = self._handle_function(function, phases)
            except Exception as e:
                error = '%s: %s' % (e.__class__.__name__, e)
                if handling:
                    self.msg('ERROR %s while processing %s' % (error, handling))
                else:
                    self.msg('ERROR %s' % error)
            if func:
                try:
                    func.toDOM()  # validates
                    functions.append(func)
                except pyxb.PyXBException as e:
                    self.msg('ERROR validating the function, details:\n%s' % e.details())

        self.msg('creating the actual XML...')

        tos_root = jhs.Tos(
            TosTiedot=tos_info,
            Luokka=functions,
        )

        try:
            dom = tos_root.toDOM()
        except pyxb.PyXBException as e:
            self.msg('ERROR while creating the XML file: %s' % e.details())
            raise JHSExporterException(e.details())

        return dom.toprettyxml(' ', encoding='utf-8')

    def export_data(self, filename):
        self.msg('exporting data...')
        xml = self.create_xml()

        try:
            with open(filename, 'wb') as f:
                self.msg('writing to the file...')
                f.write(xml)
                self.msg('Done.')
        except Exception as e:
            self.msg('ERROR writing to the file: %s' % e)
            raise JHSExporterException(e)<|MERGE_RESOLUTION|>--- conflicted
+++ resolved
@@ -145,18 +145,8 @@
             TosVersio=self.TOS_VERSION
         )
 
-<<<<<<< HEAD
-        # at least for now include all functions that have data
-        qs = Function.objects.exclude(phases__isnull=True).exclude(is_template=True).exclude(state=Function.DELETED)
-        qs = qs.latest_version()
-        qs = qs.prefetch_related('phases', 'phases__actions', 'phases__actions__records')
-
-        functions = []
-        for function in qs:
-=======
         functions = []
         for function in queryset:
->>>>>>> 6321b5dc
             self.msg('processing function %s' % function)
             phases = []
             handling = None
